--- conflicted
+++ resolved
@@ -1,10 +1,6 @@
 # @copilotkit/cloud
 
-<<<<<<< HEAD
-## 0.5.0-mme-assistant-api.0
-=======
 ## 0.5.0-mme-experimental-actions.1
->>>>>>> aa3bbe91
 
 ### Minor Changes
 
@@ -13,9 +9,6 @@
 ### Patch Changes
 
 - Updated dependencies
-<<<<<<< HEAD
-  - @copilotkit/shared@0.5.0-mme-assistant-api.0
-=======
   - @copilotkit/shared@0.5.0-mme-experimental-actions.1
 
 ## 0.5.0-mme-experimental-actions.0
@@ -28,7 +21,6 @@
 
 - Updated dependencies
   - @copilotkit/shared@0.5.0-mme-experimental-actions.0
->>>>>>> aa3bbe91
 
 ## 0.4.1
 
