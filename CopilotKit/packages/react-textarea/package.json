--- conflicted
+++ resolved
@@ -9,11 +9,7 @@
   "publishConfig": {
     "access": "public"
   },
-<<<<<<< HEAD
-  "version": "1.2.2-feat-runtime-remote-actions.1",
-=======
   "version": "1.2.1",
->>>>>>> 3e75b244
   "sideEffects": [
     "**/*.css"
   ],
